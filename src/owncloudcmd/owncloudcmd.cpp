/*
 * Copyright (C) by Olivier Goffart <ogoffart@owncloud.com>
 * Copyright (C) by Klaas Freitag <freitag@owncloud.com>
 *
 * This program is free software; you can redistribute it and/or modify
 * it under the terms of the GNU General Public License as published by
 * the Free Software Foundation; either version 2 of the License, or
 * (at your option) any later version.
 *
 * This program is distributed in the hope that it will be useful, but
 * WITHOUT ANY WARRANTY; without even the implied warranty of MERCHANTABILITY
 * or FITNESS FOR A PARTICULAR PURPOSE. See the GNU General Public License
 * for more details.
 */

#include <iostream>
#include <qcoreapplication.h>
#include <QStringList>
#include <QUrl>
#include <QFile>
#include <qdebug.h>

#include <neon/ne_socket.h>

#include "syncengine.h"
#include <syncjournaldb.h>
#include "logger.h"
#include "csync.h"
#include "mirall/clientproxy.h"
#include "account.h"
#include <creds/httpcredentials.h>

using namespace Mirall;

class OwncloudCmd : public QObject {
    Q_OBJECT
public:
    OwncloudCmd() : QObject() { }
public slots:
    void transmissionProgressSlot() {
    }
};

int getauth(const char* prompt, char* buf, size_t len, int, int, void*)
{
    std::cout << "** Authentication required: \n" << prompt << std::endl;
    std::string s;
    std::getline(std::cin, s);
    strncpy( buf, s.c_str(), len );
    return 0;
}

struct CmdOptions {
    QString source_dir;
    QString target_url;
    QString config_directory;
    QString proxy;
    bool silent;
};

void help()
{
    std::cout << "owncloudcmd - command line ownCloud client tool." << std::endl;
    std::cout << "" << std::endl;
    std::cout << "Usage: owncloudcmd <sourcedir> <owncloudurl>" << std::endl;
    std::cout << "" << std::endl;
    std::cout << "A proxy can either be set manually using --httpproxy or it" << std::endl;
    std::cout << "uses the setting from a configured sync client." << std::endl;
    std::cout << std::endl;
    std::cout << "Options:" << std::endl;
    std::cout << "  --silent               Don't be so verbose" << std::endl;
    std::cout << "  --confdir = configdir: Read config from there." << std::endl;
    std::cout << "  --httpproxy = proxy:   Specify a http proxy to use." << std::endl;
    std::cout << "                         Proxy is http://server:port" << std::endl;
    std::cout << "" << std::endl;
    exit(1);

}

void parseOptions( const QStringList& app_args, CmdOptions *options )
{
    QStringList args(app_args);

    if( args.count() < 3 ) {
        help();
    }

    options->target_url = args.takeLast();
    // check if the remote.php/webdav tail was added and append if not.
    if( !options->target_url.contains("remote.php/webdav")) {
        if(!options->target_url.endsWith("/")) {
            options->target_url.append("/");
        }
        options->target_url.append("remote.php/webdav/");
    }
    if (options->target_url.startsWith("http"))
        options->target_url.replace(0, 4, "owncloud");
    options->source_dir = args.takeLast();
    if( !QFile::exists( options->source_dir )) {
        std::cerr << "Source dir does not exists.";
        exit(1);
    }

    QStringListIterator it(args);
    // skip file name;
    if (it.hasNext()) it.next();

    while(it.hasNext()) {
        const QString option = it.next();

        if( option == "--confdir" && !it.peekNext().startsWith("-") ) {
            options->config_directory = it.next();
        } else if( option == "--httpproxy" && !it.peekNext().startsWith("-")) {
            options->proxy = it.next();
        } else if( option == "--silent") {
            options->silent = true;
        } else {
            help();
        }
    }

    if( options->target_url.isEmpty() || options->source_dir.isEmpty() ) {
        help();
    }
}

int main(int argc, char **argv) {
    QCoreApplication app(argc, argv);

    CmdOptions options;
    options.silent = false;
    ClientProxy clientProxy;

    parseOptions( app.arguments(), &options );


    QUrl url(options.target_url.toUtf8());
    Account account;

    // Find the folder and the original owncloud url
    QStringList splitted = url.path().split(Account::davPath());
    url.setPath(splitted.value(0));
    url.setScheme(url.scheme().replace("owncloud", "http"));
    QString folder = splitted.value(1);

    account.setUrl(url);
    account.setCredentials(new HttpCredentials(url.userName(), url.password()));
    AccountManager::instance()->setAccount(&account);


    CSYNC *_csync_ctx;
    if( csync_create( &_csync_ctx, options.source_dir.toUtf8(),
                      options.target_url.toUtf8()) < 0 ) {
        qFatal("Unable to create csync-context!");
        return EXIT_FAILURE;
    }
    int rc = ne_sock_init();
    if (rc < 0) {
        qFatal("ne_sock_init failed!");
    }

    csync_set_log_level(options.silent ? 1 : 11);
    Logger::instance()->setLogFile("-");

    csync_set_auth_callback( _csync_ctx, getauth );

    if( csync_init( _csync_ctx ) < 0 ) {
        qFatal("Could not initialize csync!");
        return EXIT_FAILURE;
        _csync_ctx = 0;
    }

    csync_set_module_property(_csync_ctx, "csync_context", _csync_ctx);
    if( !options.proxy.isNull() ) {
        QString host;
        int port = 0;
        bool ok;

        // Set as default and let overwrite later
        csync_set_module_property(_csync_ctx, "proxy_type", (void*) "NoProxy");

        QStringList pList = options.proxy.split(':');
        if(pList.count() == 3) {
            // http: //192.168.178.23 : 8080
            //  0            1            2
            host = pList.at(1);
            if( host.startsWith("//") ) host.remove(0, 2);

            port = pList.at(2).toInt(&ok);

            if( !host.isNull() ) {
                csync_set_module_property(_csync_ctx, "proxy_type", (void*) "HttpProxy");
                csync_set_module_property(_csync_ctx, "proxy_host", host.toUtf8().data());
                if( ok && port ) {
                    csync_set_module_property(_csync_ctx, "proxy_port", (void*) &port);
                }
            }
        }
    } else {
        clientProxy.setupQtProxyFromConfig();
        QString url( options.target_url );
        if( url.startsWith("owncloud")) {
            url.remove(0, 8);
            url = QString("http%1").arg(url);
        }
        clientProxy.setCSyncProxy(QUrl(url), _csync_ctx);
    }

    OwncloudCmd owncloudCmd;

    SyncJournalDb db(options.source_dir);
<<<<<<< HEAD
    SyncEngine engine(_csync_ctx, options.source_dir, QUrl(options.target_url).path(), folder, &db);
    QObject::connect(&engine, SIGNAL(finished()), &app, SLOT(quit()));
    QObject::connect(&engine, SIGNAL(transmissionProgress(Progress::Info)), &owncloudCmd, SLOT(transmissionProgressSlot()));
    engine.startSync();
=======
    CSyncThread csyncthread(_csync_ctx, options.source_dir, QUrl(options.target_url).path(), &db);
    QObject::connect(&csyncthread, SIGNAL(finished()), &app, SLOT(quit()));

    // Have to be done async, else, an error while updating does not terminate the event loop.
    QMetaObject::invokeMethod(&csyncthread, "startSync", Qt::QueuedConnection);

>>>>>>> 8aace328

    app.exec();

    csync_destroy(_csync_ctx);

    ne_sock_exit();

    return 0;
}

#include "owncloudcmd.moc"
<|MERGE_RESOLUTION|>--- conflicted
+++ resolved
@@ -209,19 +209,12 @@
     OwncloudCmd owncloudCmd;
 
     SyncJournalDb db(options.source_dir);
-<<<<<<< HEAD
     SyncEngine engine(_csync_ctx, options.source_dir, QUrl(options.target_url).path(), folder, &db);
     QObject::connect(&engine, SIGNAL(finished()), &app, SLOT(quit()));
     QObject::connect(&engine, SIGNAL(transmissionProgress(Progress::Info)), &owncloudCmd, SLOT(transmissionProgressSlot()));
-    engine.startSync();
-=======
-    CSyncThread csyncthread(_csync_ctx, options.source_dir, QUrl(options.target_url).path(), &db);
-    QObject::connect(&csyncthread, SIGNAL(finished()), &app, SLOT(quit()));
-
-    // Have to be done async, else, an error while updating does not terminate the event loop.
-    QMetaObject::invokeMethod(&csyncthread, "startSync", Qt::QueuedConnection);
-
->>>>>>> 8aace328
+
+    // Have to be done async, else, an error before exec() does not terminate the event loop.
+    QMetaObject::invokeMethod(&engine, "startSync", Qt::QueuedConnection);
 
     app.exec();
 
