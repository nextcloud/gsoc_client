--- conflicted
+++ resolved
@@ -544,12 +544,7 @@
     case CSYNC_INSTRUCTION_ERROR:
         dir = SyncFileItem::None;
         break;
-<<<<<<< HEAD
-    case CSYNC_INSTRUCTION_EVAL:
-    case CSYNC_INSTRUCTION_NEW:
     case CSYNC_INSTRUCTION_TYPE_CHANGE:
-=======
->>>>>>> 1bb76f53
     case CSYNC_INSTRUCTION_SYNC:
         if (!remote) {
             // An upload of an existing file means that the file was left unchanged on the server
@@ -833,7 +828,6 @@
         (*it)->_file = adjustRenamedPath((*it)->_file);
     }
 
-<<<<<<< HEAD
     // Check for invalid character in old server version
     if (_account->serverVersionInt() < 0x080100) {
         // Server version older than 8.1 don't support these character in filename.
@@ -844,7 +838,9 @@
                 (*it)->_errorString  = tr("File name contains at least one invalid character");
                 (*it)->_instruction = CSYNC_INSTRUCTION_IGNORE;
             }
-=======
+        }
+    }
+
     if (!_hasNoneFiles && _hasRemoveFile) {
         qDebug() << Q_FUNC_INFO << "All the files are going to be changed, asking the user";
         bool cancel = false;
@@ -862,7 +858,6 @@
         emit aboutToRestoreBackup(&restore);
         if (restore) {
             restoreOldFiles();
->>>>>>> 1bb76f53
         }
     }
 
