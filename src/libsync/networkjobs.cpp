--- conflicted
+++ resolved
@@ -403,14 +403,6 @@
             if (type == QXmlStreamReader::StartElement && reader.namespaceUri() == QLatin1String("DAV:")) {
                 qDebug() << Q_FUNC_INFO << "StartElement" << name;
                 if (name == QLatin1String("href")) {
-<<<<<<< HEAD
-                    currentItem = QUrl::fromPercentEncoding(reader.readElementText().toLatin1());
-                } else if (name == QLatin1String("collection") &&
-                           !currentItem.isEmpty()) {
-                    folders.append(currentItem);
-                } else if (name == QLatin1String("quota-used-bytes") &&
-                           !currentItem.isEmpty()) {
-=======
                     currentHref = QUrl::fromPercentEncoding(reader.readElementText().toUtf8());
                 } else if (name == QLatin1String("response")) {
                 } else if (name == QLatin1String("propstat")) {
@@ -441,7 +433,6 @@
                     qDebug() << "IS COLLECTION!";
                     folders.append(QUrl::fromEncoded(currentHref.toLatin1()).path());
                 } else if (name == QLatin1String("quota-used-bytes")) {
->>>>>>> d285db65
                     bool ok = false;
                     auto s = propertyContent.toLongLong(&ok);
                     if (ok) {
