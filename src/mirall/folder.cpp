--- conflicted
+++ resolved
@@ -22,25 +22,17 @@
     QObject::connect(_openAction, SIGNAL(triggered(bool)), SLOT(slotOpenFolder()));
 
     _watcher = new Mirall::FolderWatcher(path, this);
-<<<<<<< HEAD
-    QObject::connect(_watcher, SIGNAL(folderChanged(const QString &)),
-                     SLOT(slotChanged(const QString &)));
-
-    QObject::connect(this, SIGNAL(syncStarted()), SLOT(slotSyncStarted()));
-    QObject::connect(this, SIGNAL(syncFinished()), SLOT(slotSyncFinished()));
+    QObject::connect(_watcher, SIGNAL(folderChanged(const QStringList &)),
+                     SLOT(slotChanged(const QStringList &)));
 }
 
 QAction * Folder::openAction() const
 {
     return _openAction;
-=======
-    QObject::connect(_watcher, SIGNAL(folderChanged(const QStringList &)),
-                     SLOT(slotChanged(const QStringList &)));
 }
 
 Folder::~Folder()
 {
->>>>>>> d885fe39
 }
 
 QString Folder::path() const
@@ -48,21 +40,7 @@
     return _path;
 }
 
-QAction * Folder::action() const
-{
-    return _action;
-}
-
-<<<<<<< HEAD
-QString Folder::path() const
-{
-    return _path;
-}
-
-void Folder::slotChanged(const QString &path)
-=======
 void Folder::slotChanged(const QStringList &pathList)
->>>>>>> d885fe39
 {
     qDebug() << "Changed >> " << pathList;
 
