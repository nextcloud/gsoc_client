--- conflicted
+++ resolved
@@ -1,111 +1,5 @@
 <?xml version="1.0" ?><!DOCTYPE TS><TS language="de_DE" version="2.0">
 <context>
-<<<<<<< HEAD
-    <name>CreateAnOwncloudPage</name>
-    <message>
-        <source>Form</source>
-        <translation type="unfinished"/>
-    </message>
-    <message>
-        <source>Create a new ownCloud</source>
-        <translation type="unfinished"/>
-    </message>
-    <message>
-        <source>Where do you want to create your ownCloud?</source>
-        <translation type="unfinished"/>
-    </message>
-    <message>
-        <source>create ownCloud on this computer</source>
-        <translation type="unfinished"/>
-    </message>
-    <message>
-        <source>&lt;!DOCTYPE HTML PUBLIC &quot;-//W3C//DTD HTML 4.0//EN&quot; &quot;http://www.w3.org/TR/REC-html40/strict.dtd&quot;&gt;
-&lt;html&gt;&lt;head&gt;&lt;meta name=&quot;qrichtext&quot; content=&quot;1&quot; /&gt;&lt;style type=&quot;text/css&quot;&gt;
-p, li { white-space: pre-wrap; }
-&lt;/style&gt;&lt;/head&gt;&lt;body style=&quot; font-family:'Sans Serif'; font-size:11pt; font-weight:400; font-style:normal;&quot;&gt;
-&lt;p style=&quot; margin-top:0px; margin-bottom:0px; margin-left:0px; margin-right:0px; -qt-block-indent:0; text-indent:0px;&quot;&gt;&lt;span style=&quot; color:#585858;&quot;&gt;installs the ownCloud on this computer. Other people will not be able to access your data by default.&lt;/span&gt;&lt;/p&gt;&lt;/body&gt;&lt;/html&gt;</source>
-        <translation type="unfinished"/>
-    </message>
-    <message>
-        <source>create ownCloud on my internet domain</source>
-        <translation type="unfinished"/>
-    </message>
-    <message>
-        <source>&lt;!DOCTYPE HTML PUBLIC &quot;-//W3C//DTD HTML 4.0//EN&quot; &quot;http://www.w3.org/TR/REC-html40/strict.dtd&quot;&gt;
-&lt;html&gt;&lt;head&gt;&lt;meta name=&quot;qrichtext&quot; content=&quot;1&quot; /&gt;&lt;style type=&quot;text/css&quot;&gt;
-p, li { white-space: pre-wrap; }
-&lt;/style&gt;&lt;/head&gt;&lt;body style=&quot; font-family:'Sans Serif'; font-size:11pt; font-weight:400; font-style:normal;&quot;&gt;
-&lt;p style=&quot; margin-top:0px; margin-bottom:0px; margin-left:0px; margin-right:0px; -qt-block-indent:0; text-indent:0px;&quot;&gt;&lt;span style=&quot; color:#585858;&quot;&gt;installs ownCloud on a domain you control. You need the FTP credentials for the installation.&lt;/span&gt;&lt;/p&gt;
-&lt;p style=&quot;-qt-paragraph-type:empty; margin-top:0px; margin-bottom:0px; margin-left:0px; margin-right:0px; -qt-block-indent:0; text-indent:0px; color:#585858;&quot;&gt;&lt;/p&gt;
-&lt;p style=&quot; margin-top:0px; margin-bottom:0px; margin-left:0px; margin-right:0px; -qt-block-indent:0; text-indent:0px;&quot;&gt;&lt;span style=&quot; color:#585858;&quot;&gt;This ownCloud will be accessible from the internet.&lt;/span&gt;&lt;/p&gt;&lt;/body&gt;&lt;/html&gt;</source>
-        <translation type="unfinished"/>
-    </message>
-    <message>
-        <source>&amp;Domain:</source>
-        <translation type="unfinished"/>
-    </message>
-    <message>
-        <source>mydomain.org</source>
-        <translation type="unfinished"/>
-    </message>
-</context>
-<context>
-    <name>FolderWizardNetworkPage</name>
-    <message>
-        <source>Form</source>
-        <translation type="unfinished"/>
-    </message>
-    <message>
-        <source>Network Settings</source>
-        <translation type="unfinished"/>
-    </message>
-    <message>
-        <source>Set networking options:</source>
-        <translation type="unfinished"/>
-    </message>
-    <message>
-        <source>Only enable if network is available</source>
-        <translation type="unfinished"/>
-    </message>
-    <message>
-        <source>restrict to this local network</source>
-        <translation type="unfinished"/>
-    </message>
-</context>
-<context>
-    <name>FolderWizardOwncloudPage</name>
-    <message>
-        <source>Form</source>
-        <translation type="unfinished"/>
-    </message>
-    <message>
-        <source>ownCloud Settings</source>
-        <translation type="unfinished"/>
-    </message>
-    <message>
-        <source>URL:</source>
-        <translation type="unfinished"/>
-    </message>
-    <message>
-        <source>User:</source>
-        <translation type="unfinished"/>
-    </message>
-    <message>
-        <source>Password:</source>
-        <translation type="unfinished"/>
-    </message>
-    <message>
-        <source>Alias:</source>
-        <translation type="unfinished"/>
-    </message>
-    <message>
-        <source>ownCloud</source>
-        <translation type="unfinished"/>
-    </message>
-</context>
-<context>
-=======
->>>>>>> 9d01f807
     <name>FolderWizardSourcePage</name>
     <message>
         <location filename="../src/mirall/folderwizardsourcepage.ui" line="14"/>
@@ -156,41 +50,11 @@
         <translation>Synchronisationsziel</translation>
     </message>
     <message>
-<<<<<<< HEAD
-        <source>Folder on ownCloud:</source>
-        <translation type="unfinished"/>
-    </message>
-    <message>
-=======
->>>>>>> 9d01f807
         <location filename="../src/mirall/folderwizardtargetpage.ui" line="81"/>
         <source>Remote folder:</source>
         <translation>Entferntes Verzeichnis:</translation>
     </message>
     <message>
-<<<<<<< HEAD
-        <source>to a &amp;local folder</source>
-        <translation type="unfinished"/>
-    </message>
-    <message>
-        <source>Folder name:</source>
-        <translation type="unfinished"/>
-    </message>
-    <message>
-        <source>C&amp;hoose..</source>
-        <translation type="unfinished"/>
-    </message>
-    <message>
-        <source>to a &amp;remote folder (URL)</source>
-        <translation type="unfinished"/>
-    </message>
-    <message>
-        <source>URL:</source>
-        <translation type="unfinished"/>
-    </message>
-    <message>
-=======
->>>>>>> 9d01f807
         <location filename="../src/mirall/folderwizardtargetpage.ui" line="51"/>
         <source>Select a destination folder</source>
         <translation>Wählen Sie einen Zielordner</translation>
@@ -205,80 +69,15 @@
         <source>create</source>
         <translation>erstellen</translation>
     </message>
-<<<<<<< HEAD
-    <message>
-        <source>root</source>
-        <translation type="unfinished"/>
-    </message>
-    <message>
-        <source>/home/local</source>
-        <translation type="unfinished"/>
-    </message>
-    <message>
-        <source>scp://john@host.com//myfolder</source>
-        <translation type="unfinished"/>
-    </message>
-=======
->>>>>>> 9d01f807
 </context>
 <context>
     <name>Mirall::Application</name>
     <message>
-<<<<<<< HEAD
-        <source>No ownCloud Configuration</source>
-        <translation type="unfinished"/>
-    </message>
-    <message>
-        <source>&lt;p&gt;No ownCloud connection was configured yet.&lt;/p&gt;&lt;p&gt;Please configure one by clicking on the tray icon!&lt;/p&gt;</source>
-        <translation type="unfinished"/>
-    </message>
-    <message>
-        <source>&lt;p&gt;The ownCloud at %1 could not be reached.&lt;/p&gt;</source>
-        <translation type="unfinished"/>
-    </message>
-    <message>
-        <source>&lt;p&gt;The detailed error message is&lt;br/&gt;&lt;tt&gt;%1&lt;/tt&gt;&lt;/p&gt;</source>
-        <translation type="unfinished"/>
-    </message>
-    <message>
-        <source>&lt;p&gt;Please check your configuration by clicking on the tray icon.&lt;/p&gt;</source>
-        <translation type="unfinished"/>
-    </message>
-    <message>
-        <source>ownCloud Connection Failed</source>
-        <translation type="unfinished"/>
-    </message>
-    <message>
-        <source>No ownCloud Connection</source>
-        <translation type="unfinished"/>
-    </message>
-    <message>
-        <source>&lt;p&gt;Your ownCloud credentials are not correct.&lt;/p&gt;&lt;p&gt;Please correct them by starting the configuration dialog from the tray!&lt;/p&gt;</source>
-        <translation type="unfinished"/>
-    </message>
-    <message>
-        <source>&lt;p&gt;Your ownCloud user name or password is not correct.&lt;/p&gt;&lt;p&gt;Please correct it by starting the configuration dialog from the tray!&lt;/p&gt;</source>
-        <translation type="unfinished"/>
-    </message>
-    <message>
-        <source>ownCloud Sync Started</source>
-        <translation type="unfinished"/>
-    </message>
-    <message>
-=======
->>>>>>> 9d01f807
         <location filename="../src/mirall/application.cpp" line="368"/>
         <source>Sync started for %1 configured sync folder(s).</source>
         <translation>Synchronisation wurde für %1 konfigurierte Sync-Ordner gestartet</translation>
     </message>
     <message>
-<<<<<<< HEAD
-        <source>Open ownCloud...</source>
-        <translation type="unfinished"/>
-    </message>
-    <message>
-=======
->>>>>>> 9d01f807
         <location filename="../src/mirall/application.cpp" line="433"/>
         <source>Open status...</source>
         <translation>Status anzeigen...</translation>
@@ -304,13 +103,6 @@
         <translation>Beenden</translation>
     </message>
     <message>
-<<<<<<< HEAD
-        <source>open folder %1</source>
-        <translation type="unfinished"/>
-    </message>
-    <message>
-=======
->>>>>>> 9d01f807
         <location filename="../src/mirall/application.cpp" line="232"/>
         <source>%1 Server Mismatch</source>
         <translation>%1-Server-Konflikt</translation>
@@ -401,7 +193,6 @@
         <location filename="../src/mirall/application.cpp" line="802"/>
         <source>&lt;p&gt;Do you really want to stop syncing the folder &lt;i&gt;%1&lt;/i&gt;?&lt;/p&gt;&lt;p&gt;&lt;b&gt;Note:&lt;/b&gt; This will not remove the files from your client.&lt;/p&gt;</source>
         <translation>&lt;p&gt;Wollen Sie wirklich die Synchronisation des Ordners &lt;i&gt;%1&lt;/i&gt; beenden?&lt;/p&gt;&lt;p&gt;&lt;b&gt;Anmerkung:&lt;/b&gt; Dies wird keine Dateien von ihrem Rechner löschen.&lt;/p&gt;</translation>
-<<<<<<< HEAD
     </message>
     <message>
         <location filename="../src/mirall/application.cpp" line="817"/>
@@ -419,27 +210,6 @@
         <translation>Ordner %1: %2</translation>
     </message>
     <message>
-        <source>Do you really want to remove upload folder &lt;i&gt;%1&lt;/i&gt;?</source>
-        <translation type="unfinished"/>
-=======
->>>>>>> 9d01f807
-    </message>
-    <message>
-        <location filename="../src/mirall/application.cpp" line="817"/>
-        <source>Confirm Folder Reset</source>
-        <translation>Zurücksetzen des Ordners bestätigen</translation>
-    </message>
-    <message>
-        <location filename="../src/mirall/application.cpp" line="818"/>
-        <source>&lt;p&gt;Do you really want to reset folder &lt;i&gt;%1&lt;/i&gt; and rebuild your client database?&lt;/p&gt;&lt;p&gt;&lt;b&gt;Note:&lt;/b&gt; While no files will be removed, this can cause significant data traffic and take several minutes to hours, depending on the size of the folder.&lt;/p&gt;</source>
-        <translation>&lt;p&gt;Wollen Sie wirklich den Ordner &lt;i&gt;%1&lt;/i&gt; zurücksetzen und die Datenbank auf diesem Rechner neu aufbauen?&lt;/p&gt;&lt;p&gt;&lt;b&gt;Anmerkung:&lt;/b&gt; Es werden keine Dateien entfernt, jedoch kann diese Aktion erheblichen Datenverkehr verursachen und je nach Umfang des Ordners mehrere Minuten oder Stunden in Anspruch nehmen.&lt;/p&gt;</translation>
-    </message>
-    <message>
-        <location filename="../src/mirall/application.cpp" line="1045"/>
-        <source>Folder %1: %2</source>
-        <translation>Ordner %1: %2</translation>
-    </message>
-    <message>
         <location filename="../src/mirall/application.cpp" line="1012"/>
         <source>Sync is running.</source>
         <translation>Synchronisation läuft.</translation>
@@ -470,32 +240,6 @@
         <translation>Undefinierter Fehler-Zustand.</translation>
     </message>
     <message>
-<<<<<<< HEAD
-        <source>Folder information</source>
-        <translation type="unfinished"/>
-    </message>
-    <message>
-        <source>Unknown</source>
-        <translation type="unfinished"/>
-    </message>
-    <message>
-        <source>Changed files:
-</source>
-        <translation type="unfinished"/>
-    </message>
-    <message>
-        <source>Added files:
-</source>
-        <translation type="unfinished"/>
-    </message>
-    <message>
-        <source>New files in the server, or files deleted locally:
-</source>
-        <translation type="unfinished"/>
-    </message>
-    <message>
-=======
->>>>>>> 9d01f807
         <location filename="../src/mirall/application.cpp" line="857"/>
         <source>Sync Running</source>
         <translation>Synchronisation läuft</translation>
@@ -526,13 +270,6 @@
         <translation>(Synchronisation pausiert)</translation>
     </message>
     <message>
-<<<<<<< HEAD
-        <source>Sync is paused.</source>
-        <translation type="unfinished"/>
-    </message>
-    <message>
-=======
->>>>>>> 9d01f807
         <location filename="../src/mirall/application.cpp" line="1055"/>
         <source>No sync folders configured.</source>
         <translation>Keine Sync-Ordner konfiguriert.</translation>
@@ -541,13 +278,6 @@
 <context>
     <name>Mirall::CSyncThread</name>
     <message>
-<<<<<<< HEAD
-        <source>CSync create failed.</source>
-        <translation type="unfinished"/>
-    </message>
-    <message>
-=======
->>>>>>> 9d01f807
         <location filename="../src/mirall/csyncthread.cpp" line="75"/>
         <source>CSync failed to create a lock file.</source>
         <translation>CSync konnte keine lock-Datei erstellen.</translation>
@@ -568,13 +298,6 @@
         <translation>CSync konnte die state db nicht laden.</translation>
     </message>
     <message>
-<<<<<<< HEAD
-        <source>The system time between the local machine and the server differs too much. Please use a time syncronization service (ntp) on both machines.</source>
-        <translation type="unfinished"/>
-    </message>
-    <message>
-=======
->>>>>>> 9d01f807
         <location filename="../src/mirall/csyncthread.cpp" line="84"/>
         <source>The system time on this client is different than the system time on the server. Please use a time synchronization service (NTP) on the server and client machines so that the times remain the same.</source>
         <translation>Die Uhrzeit auf diesem Klienten und dem Server sind verschieden. Bitte verwenden Sie ein Zeitsynchronisationsprotokolls (NTP) auf Ihrem Server und Klienten, damit die gleiche Uhrzeit verwendet wird.</translation>
@@ -700,19 +423,6 @@
         <translation>&lt;br/&gt;Systemnachricht:</translation>
     </message>
     <message>
-<<<<<<< HEAD
-        <source>CSync Update failed.</source>
-        <translation type="unfinished"/>
-    </message>
-    <message>
-        <source>The local filesystem has directories which are write protected.
-That prevents ownCloud from successful syncing.
-Please make sure that all directories are writeable.</source>
-        <translation type="unfinished"/>
-    </message>
-    <message>
-=======
->>>>>>> 9d01f807
         <location filename="../src/mirall/csyncthread.cpp" line="81"/>
         <source>&lt;p&gt;The %1 plugin for csync could not be loaded.&lt;br/&gt;Please verify the installation!&lt;/p&gt;</source>
         <translation>&lt;p&gt;Das %1-Plugin für csync konnte nicht geladen werden.&lt;br/&gt;Bitte überprüfen Sie die Installation!&lt;/p&gt;</translation>
@@ -735,42 +445,10 @@
         <source>Error: Could not retrieve the password!</source>
         <translation>Fehler:  Das Passwort konnte nicht abgerufen werden!</translation>
     </message>
-<<<<<<< HEAD
-</context>
-<context>
-    <name>Mirall::ConnectionValidator</name>
-    <message>
-        <location filename="../src/mirall/connectionvalidator.cpp" line="79"/>
-        <source>&lt;p&gt;The configured server for this client is too old.&lt;/p&gt;&lt;p&gt;Please update to the latest server and restart the client.&lt;/p&gt;</source>
-        <translation>&lt;p&gt;Der für diesen Klient konfigurierte Server ist zu alt.&lt;/p&gt;&lt;p&gt;Bitte Aktualisieren Sie auf die neueste Version des Servers und starten Sie den Klient neu.&lt;/p&gt;</translation>
-    </message>
-    <message>
-        <location filename="../src/mirall/connectionvalidator.cpp" line="113"/>
-        <source>Too many attempts to get a valid password.</source>
-        <translation>Zu viele Versuche ein gültiges Passwort zu erhalten.</translation>
-    </message>
-    <message>
-        <location filename="../src/mirall/connectionvalidator.cpp" line="129"/>
-        <source>Error: Could not retrieve the password!</source>
-        <translation>Fehler:  Das Passwort konnte nicht abgerufen werden!</translation>
-    </message>
     <message>
         <location filename="../src/mirall/connectionvalidator.cpp" line="132"/>
         <source>Password dialog was canceled!</source>
         <translation>Die Passwortabfrage wurde abgebrochen!</translation>
-    </message>
-</context>
-<context>
-    <name>Mirall::CreateAnOwncloudPage</name>
-    <message>
-        <source>mydomain.org</source>
-        <translation type="unfinished"/>
-=======
-    <message>
-        <location filename="../src/mirall/connectionvalidator.cpp" line="132"/>
-        <source>Password dialog was canceled!</source>
-        <translation>Die Passwortabfrage wurde abgebrochen!</translation>
->>>>>>> 9d01f807
     </message>
 </context>
 <context>
@@ -1002,21 +680,6 @@
 <context>
     <name>Mirall::FolderWizardTargetPage</name>
     <message>
-<<<<<<< HEAD
-        <source>The folder is not available on your ownCloud.&lt;br/&gt;Click to let mirall create it.</source>
-        <translation type="unfinished"/>
-    </message>
-    <message>
-        <source>Folder on ownCloud was successfully created.</source>
-        <translation type="unfinished"/>
-    </message>
-    <message>
-        <source>Failed to create the folder on ownCloud.&lt;br/&gt;Please check manually.</source>
-        <translation type="unfinished"/>
-    </message>
-    <message>
-=======
->>>>>>> 9d01f807
         <location filename="../src/mirall/folderwizard.cpp" line="209"/>
         <source>The folder is not available on your %1.&lt;br/&gt;Click to create it.</source>
         <translation>Der Ordner ist nicht verfügbar auf Ihrer %1.&lt;br/&gt;Klicken Sie um ihn zu erstellen.</translation>
@@ -1037,36 +700,10 @@
         <translation>Wenn Sie das Wurzelverzeichnis synchronisieren, können Sie &lt;b&gt;kein anderes&lt;/b&gt; Verzeichnis zur Synchronisierung auswählen.</translation>
     </message>
     <message>
-<<<<<<< HEAD
-        <source>Better do not use the remote root directory.&lt;br/&gt;If you do, you can &lt;b&gt;not&lt;/b&gt; mirror another local folder.</source>
-        <translation type="unfinished"/>
-    </message>
-    <message>
-=======
->>>>>>> 9d01f807
         <location filename="../src/mirall/folderwizard.cpp" line="309"/>
         <source>%1 could not be reached:&lt;br/&gt;&lt;tt&gt;%2&lt;/tt&gt;</source>
         <translation>%1 konnte nicht erreicht werden: &lt;br/&gt;&lt;tt&gt;%2&lt;/tt&gt;</translation>
     </message>
-<<<<<<< HEAD
-    <message>
-        <source>to your &lt;a href=&quot;%1&quot;&gt;ownCloud&lt;/a&gt; (version %2)</source>
-        <translation type="unfinished"/>
-    </message>
-    <message>
-        <source>no configured ownCloud found!</source>
-        <translation type="unfinished"/>
-    </message>
-    <message>
-        <source>Your ownCloud could not be reached:&lt;br/&gt;&lt;tt&gt;%1&lt;/tt&gt;</source>
-        <translation type="unfinished"/>
-    </message>
-    <message>
-        <source>Select the target folder</source>
-        <translation type="unfinished"/>
-    </message>
-=======
->>>>>>> 9d01f807
 </context>
 <context>
     <name>Mirall::LogBrowser</name>
@@ -1140,14 +777,9 @@
         <translation>&lt;font color=&quot;%1&quot;&gt;Benutzerdaten eingeben&lt;/font&gt;</translation>
     </message>
     <message>
-<<<<<<< HEAD
-        <source>ftp.mydomain.org</source>
-        <translation type="unfinished"/>
-=======
         <location filename="../src/mirall/owncloudwizard.cpp" line="170"/>
         <source>This url is secure. You can use it.</source>
         <translation>Diese URL ist sicher. Sie können Sie benutzen.</translation>
->>>>>>> 9d01f807
     </message>
     <message>
         <location filename="../src/mirall/owncloudwizard.cpp" line="175"/>
@@ -1170,42 +802,6 @@
         <translation>%1 Ordner &apos;%2&apos; wird mit dem lokalen Ordner &apos;%3&apos; synchronisiert</translation>
     </message>
     <message>
-<<<<<<< HEAD
-        <location filename="../src/mirall/owncloudwizard.cpp" line="56"/>
-        <source>&lt;font color=&quot;%1&quot; size=&quot;5&quot;&gt;Connect to %2&lt;/font&gt;</source>
-        <translation>&lt;font color=&quot;%1&quot; size=&quot;5&quot;&gt;Verbunden mit %2&lt;/font&gt;</translation>
-    </message>
-    <message>
-        <location filename="../src/mirall/owncloudwizard.cpp" line="58"/>
-        <source>&lt;font color=&quot;%1&quot;&gt;Enter user credentials&lt;/font&gt;</source>
-        <translation>&lt;font color=&quot;%1&quot;&gt;Benutzerdaten eingeben&lt;/font&gt;</translation>
-    </message>
-    <message>
-        <location filename="../src/mirall/owncloudwizard.cpp" line="170"/>
-        <source>This url is secure. You can use it.</source>
-        <translation>Diese URL ist sicher. Sie können Sie benutzen.</translation>
-    </message>
-    <message>
-        <location filename="../src/mirall/owncloudwizard.cpp" line="175"/>
-        <source>This url is NOT secure. You should not use it.</source>
-        <translation>Diese URL ist nicht sicher. Sie sollten sie nicht nutzen.</translation>
-    </message>
-    <message>
-        <location filename="../src/mirall/owncloudwizard.cpp" line="259"/>
-        <source>Change the Password for your configured account.</source>
-        <translation>Das Passwort für Ihr Konto ändern.</translation>
-    </message>
-    <message>
-        <location filename="../src/mirall/owncloudwizard.cpp" line="265"/>
-        <source>Your entire account will be synced to the local folder &apos;%1&apos;.</source>
-        <translation>Das gesamte Konto wird mit dem lokalen Ordner &apos;%1&apos; synchronisiert. </translation>
-    </message>
-    <message>
-        <location filename="../src/mirall/owncloudwizard.cpp" line="268"/>
-        <source>%1 folder &apos;%2&apos; is synced to local folder &apos;%3&apos;</source>
-        <translation>%1 Ordner &apos;%2&apos; wird mit dem lokalen Ordner &apos;%3&apos; synchronisiert</translation>
-    </message>
-    <message>
         <location filename="../src/mirall/owncloudwizard.cpp" line="274"/>
         <source>&lt;p&gt;&lt;small&gt;&lt;strong&gt;Warning:&lt;/strong&gt; You currently have multiple folders configured. If you continue with the current settings, the folder configurations will be discarded and a single root folder sync will be created!&lt;/small&gt;&lt;/p&gt;</source>
         <translation>&lt;p&gt;&lt;small&gt;&lt;strong&gt;Warnung:&lt;/strong&gt; Sie haben zur Zeit mehrere Ordner konfiguriert. Wenn Sie mit den aktuellen Einstellungen fortfahren, werden diese Einstellungen verworfen und eine vollständige Server-Synchronisation wird erstellt!&lt;/small&gt;&lt;/p&gt;</translation>
@@ -1224,40 +820,14 @@
         <location filename="../src/mirall/owncloudwizard.cpp" line="408"/>
         <source>&lt;font color=&quot;%1&quot;&gt;Change your user credentials&lt;/font&gt;</source>
         <translation>&lt;font color=&quot;%1&quot;&gt;Ändern Sie ihre Zugangsdaten&lt;/font&gt;</translation>
-=======
-        <location filename="../src/mirall/owncloudwizard.cpp" line="274"/>
-        <source>&lt;p&gt;&lt;small&gt;&lt;strong&gt;Warning:&lt;/strong&gt; You currently have multiple folders configured. If you continue with the current settings, the folder configurations will be discarded and a single root folder sync will be created!&lt;/small&gt;&lt;/p&gt;</source>
-        <translation>&lt;p&gt;&lt;small&gt;&lt;strong&gt;Warnung:&lt;/strong&gt; Sie haben zur Zeit mehrere Ordner konfiguriert. Wenn Sie mit den aktuellen Einstellungen fortfahren, werden diese Einstellungen verworfen und eine vollständige Server-Synchronisation wird erstellt!&lt;/small&gt;&lt;/p&gt;</translation>
->>>>>>> 9d01f807
-    </message>
-    <message>
-<<<<<<< HEAD
+    </message>
+</context>
+<context>
+    <name>Mirall::OwncloudSetupWizard</name>
+    <message>
         <location filename="../src/mirall/owncloudsetupwizard.cpp" line="47"/>
         <source>%1 Connection Wizard</source>
         <translation>%1 Verbindungsassistent</translation>
-=======
-        <location filename="../src/mirall/owncloudwizard.cpp" line="282"/>
-        <source>&lt;p&gt;&lt;small&gt;&lt;strong&gt;Warning:&lt;/strong&gt; The local directory is not empty. Pick a resolution in the advanced settings!&lt;/small&gt;&lt;/p&gt;</source>
-        <translation>&lt;p&gt;&lt;small&gt;&lt;strong&gt;Achtung:&lt;/strong&gt; Das lokale Verzeichnis ist nicht leer. Wählen Sie in den erweiterten Einstellung eine entsprechende Lösung für dieses Problem!&lt;/small&gt;&lt;/p&gt;</translation>
->>>>>>> 9d01f807
-    </message>
-    <message>
-        <location filename="../src/mirall/owncloudwizard.cpp" line="384"/>
-        <source>Local Sync Folder</source>
-        <translation>Lokaler Ordner für die Synchronisation</translation>
-    </message>
-    <message>
-        <location filename="../src/mirall/owncloudwizard.cpp" line="408"/>
-        <source>&lt;font color=&quot;%1&quot;&gt;Change your user credentials&lt;/font&gt;</source>
-        <translation>&lt;font color=&quot;%1&quot;&gt;Ändern Sie ihre Zugangsdaten&lt;/font&gt;</translation>
-    </message>
-</context>
-<context>
-    <name>Mirall::OwncloudSetupWizard</name>
-    <message>
-        <location filename="../src/mirall/owncloudsetupwizard.cpp" line="47"/>
-        <source>%1 Connection Wizard</source>
-        <translation>%1 Verbindungsassistent</translation>
     </message>
     <message>
         <location filename="../src/mirall/owncloudsetupwizard.cpp" line="186"/>
@@ -1270,14 +840,6 @@
         <translation>&lt;font color=&quot;green&quot;&gt;Erfolgreich mit  %1 verbunden: %2 Version %3 (%4)&lt;/font&gt;&lt;br/&gt;&lt;br/&gt;</translation>
     </message>
     <message>
-<<<<<<< HEAD
-        <source>Error: &lt;tt&gt;%1&lt;/tt&gt;</source>
-        <translation type="unfinished"/>
-    </message>
-    <message>
-        <source>Starting script owncloud-admin...</source>
-        <translation type="unfinished"/>
-=======
         <location filename="../src/mirall/owncloudsetupwizard.cpp" line="142"/>
         <source>Folder rename failed</source>
         <translation>Ordner umbenennen fehlgeschlagen.</translation>
@@ -1291,7 +853,6 @@
         <location filename="../src/mirall/owncloudsetupwizard.cpp" line="283"/>
         <source>Failed to connect to %1:&lt;br/&gt;%2</source>
         <translation>Die Verbindung zu %1 konnte nicht hergestellt werden:&lt;br/&gt;%2</translation>
->>>>>>> 9d01f807
     </message>
     <message>
         <location filename="../src/mirall/owncloudsetupwizard.cpp" line="316"/>
@@ -1304,37 +865,6 @@
         <translation>Eine Anmeldung mit den angegebenen Zugangsdaten war nicht möglich.</translation>
     </message>
     <message>
-<<<<<<< HEAD
-        <source>The owncloud admin script can not be found.
-Setup can not be done.</source>
-        <translation type="unfinished"/>
-    </message>
-    <message>
-        <location filename="../src/mirall/owncloudsetupwizard.cpp" line="142"/>
-        <source>Folder rename failed</source>
-        <translation>Ordner umbenennen fehlgeschlagen.</translation>
-    </message>
-    <message>
-        <location filename="../src/mirall/owncloudsetupwizard.cpp" line="143"/>
-        <source>Can&apos;t remove and back up the folder because the folder or a file in it is open in another program.Please close the folder or file and hit retry or cancel the setup.</source>
-        <translation>Kann den Ordner nicht entfernen und sichern, da der Ordner oder einer seiner Dateien in einem anderen Programm geöffnet ist. Bitte schließen Sie den Ordner ode die Datei oder beenden Sie das Setup.</translation>
-    </message>
-    <message>
-        <location filename="../src/mirall/owncloudsetupwizard.cpp" line="283"/>
-        <source>Failed to connect to %1:&lt;br/&gt;%2</source>
-        <translation>Die Verbindung zu %1 konnte nicht hergestellt werden:&lt;br/&gt;%2</translation>
-    </message>
-    <message>
-        <location filename="../src/mirall/owncloudsetupwizard.cpp" line="316"/>
-        <source>Could not create local folder %1</source>
-        <translation>Der lokale Ordner %1 konnte nicht angelegt werden</translation>
-    </message>
-    <message>
-        <location filename="../src/mirall/owncloudsetupwizard.cpp" line="351"/>
-        <source>The given credentials do not authenticate.</source>
-        <translation>Eine Anmeldung mit den angegebenen Zugangsdaten war nicht möglich.</translation>
-    </message>
-    <message>
         <location filename="../src/mirall/owncloudsetupwizard.cpp" line="356"/>
         <source>Username or password is wrong!</source>
         <translation>Benutzername oder Passwort stimmen nicht!</translation>
@@ -1345,18 +875,6 @@
         <translation>Auf den entfernten Ordner konnte nicht zugegriffen werden!</translation>
     </message>
     <message>
-=======
-        <location filename="../src/mirall/owncloudsetupwizard.cpp" line="356"/>
-        <source>Username or password is wrong!</source>
-        <translation>Benutzername oder Passwort stimmen nicht!</translation>
-    </message>
-    <message>
-        <location filename="../src/mirall/owncloudsetupwizard.cpp" line="361"/>
-        <source>The remote folder could not be accessed!</source>
-        <translation>Auf den entfernten Ordner konnte nicht zugegriffen werden!</translation>
-    </message>
-    <message>
->>>>>>> 9d01f807
         <location filename="../src/mirall/owncloudsetupwizard.cpp" line="367"/>
         <source>Error: %1</source>
         <translation>Fehler: %1</translation>
@@ -1403,17 +921,6 @@
         <translation>Die Verbindung zu %1 konnte nicht hergestellt werden. Bitte prüfen Sie die Einstellungen erneut.</translation>
     </message>
     <message>
-<<<<<<< HEAD
-        <source>Skipping automatic setup of sync folders as there are already sync folders.</source>
-        <translation type="unfinished"/>
-    </message>
-    <message>
-        <source>Checking local sync folder %1</source>
-        <translation type="unfinished"/>
-    </message>
-    <message>
-=======
->>>>>>> 9d01f807
         <location filename="../src/mirall/owncloudsetupwizard.cpp" line="305"/>
         <source>Local sync folder %1 already exists, setting it up for sync.&lt;br/&gt;&lt;br/&gt;</source>
         <translation>Lokaler Sync-Ordner %1 existiert bereits, aktiviere Synchronistation.&lt;br/&gt;&lt;br/&gt;</translation>
@@ -1424,13 +931,6 @@
         <translation>Erstelle lokalen Sync-Ordner %1...</translation>
     </message>
     <message>
-<<<<<<< HEAD
-        <source>Creating local sync folder %1</source>
-        <translation type="unfinished"/>
-    </message>
-    <message>
-=======
->>>>>>> 9d01f807
         <location filename="../src/mirall/owncloudsetupwizard.cpp" line="311"/>
         <source>ok</source>
         <translation>ok</translation>
@@ -1441,29 +941,11 @@
         <translation>fehlgeschlagen.</translation>
     </message>
     <message>
-<<<<<<< HEAD
-        <source>Start Creation of remote folder %1 failed.</source>
-        <translation type="unfinished"/>
-    </message>
-    <message>
-        <source>Remote folder %1 created sucessfully.</source>
-        <translation type="unfinished"/>
-    </message>
-    <message>
-=======
->>>>>>> 9d01f807
         <location filename="../src/mirall/owncloudsetupwizard.cpp" line="163"/>
         <source>&lt;font color=&quot;green&quot;&gt;&lt;b&gt;Local sync folder %1 successfully created!&lt;/b&gt;&lt;/font&gt;</source>
         <translation>&lt;font color=&quot;green&quot;&gt;&lt;b&gt;Lokaler Sync-Ordner %1 erfolgreich erstellt!&lt;/b&gt;&lt;/font&gt;</translation>
     </message>
     <message>
-<<<<<<< HEAD
-        <source>The remote folder %1 already exists. Automatic sync setup is skipped for security reasons. Please configure your sync folder manually.</source>
-        <translation type="unfinished"/>
-    </message>
-    <message>
-=======
->>>>>>> 9d01f807
         <location filename="../src/mirall/owncloudsetupwizard.cpp" line="413"/>
         <source>&lt;p&gt;&lt;font color=&quot;red&quot;&gt;Remote folder creation failed probably because the provided credentials are wrong.&lt;/font&gt;&lt;br/&gt;Please go back and check your credentials.&lt;/p&gt;</source>
         <translation>&lt;p&gt;&lt;font color=&quot;red&quot;&gt;Die Remote-Ordner-Erstellung ist fehlgeschlagen, vermutlich sind die angegebenen Zugangsdaten falsch.&lt;/font&gt;&lt;br/&gt;Bitte gehen Sie zurück und überprüfen Sie Ihre Zugangsdaten.&lt;/p&gt;</translation>
@@ -1477,12 +959,6 @@
 </context>
 <context>
     <name>Mirall::OwncloudWizard</name>
-<<<<<<< HEAD
-    <message>
-        <location filename="../src/mirall/owncloudwizard.cpp" line="568"/>
-        <source>Connect...</source>
-        <translation>Verbinde...</translation>
-=======
     <message>
         <location filename="../src/mirall/owncloudwizard.cpp" line="568"/>
         <source>Connect...</source>
@@ -1501,7 +977,6 @@
         <location filename="../src/mirall/owncloudwizard.cpp" line="438"/>
         <source>Open %1</source>
         <translation>Öffne %1</translation>
->>>>>>> 9d01f807
     </message>
     <message>
         <location filename="../src/mirall/owncloudwizard.cpp" line="430"/>
@@ -1509,23 +984,6 @@
         <translation>Öffne lokalen Ordner</translation>
     </message>
     <message>
-<<<<<<< HEAD
-        <location filename="../src/mirall/owncloudwizard.cpp" line="421"/>
-        <source>&lt;font color=&quot;%1&quot; size=&quot;5&quot;&gt;Everything set up!&lt;/font&gt;</source>
-        <translation>&lt;font color=&quot;%1&quot; size=&quot;5&quot;&gt;Alles wurde eingerichtet!&lt;/font&gt;</translation>
-    </message>
-    <message>
-        <location filename="../src/mirall/owncloudwizard.cpp" line="427"/>
-        <location filename="../src/mirall/owncloudwizard.cpp" line="438"/>
-        <source>Open %1</source>
-        <translation>Öffne %1</translation>
-    </message>
-    <message>
-        <location filename="../src/mirall/owncloudwizard.cpp" line="430"/>
-        <source>Open Local Folder</source>
-        <translation>Öffne lokalen Ordner</translation>
-    </message>
-    <message>
         <location filename="../src/mirall/owncloudwizard.cpp" line="465"/>
         <source>Your entire account is synced to the local folder &lt;i&gt;%1&lt;/i&gt;</source>
         <translation>Ihr gesamter Account wird mit dem lokalen Ordner &lt;i&gt;%1&lt;/i&gt; synchronisiert.</translation>
@@ -1534,21 +992,6 @@
         <location filename="../src/mirall/owncloudwizard.cpp" line="468"/>
         <source>ownCloud folder &lt;i&gt;%1&lt;/i&gt; is synced to local folder &lt;i&gt;%2&lt;/i&gt;</source>
         <translation>Der ownCloud-Ordner &apos;%1&apos; wird mit dem lokalen Order &apos;%2&apos; synchronisiert.</translation>
-=======
-        <location filename="../src/mirall/owncloudwizard.cpp" line="465"/>
-        <source>Your entire account is synced to the local folder &lt;i&gt;%1&lt;/i&gt;</source>
-        <translation>Ihr gesamter Account wird mit dem lokalen Ordner &lt;i&gt;%1&lt;/i&gt; synchronisiert.</translation>
->>>>>>> 9d01f807
-    </message>
-    <message>
-<<<<<<< HEAD
-        <source>http://owncloud.mydomain.org</source>
-        <translation type="unfinished"/>
-=======
-        <location filename="../src/mirall/owncloudwizard.cpp" line="468"/>
-        <source>ownCloud folder &lt;i&gt;%1&lt;/i&gt; is synced to local folder &lt;i&gt;%2&lt;/i&gt;</source>
-        <translation>Der ownCloud-Ordner &apos;%1&apos; wird mit dem lokalen Order &apos;%2&apos; synchronisiert.</translation>
->>>>>>> 9d01f807
     </message>
 </context>
 <context>
@@ -1738,25 +1181,6 @@
         <translation>&lt;p&gt;Verbindung mit %1 fehlgeschlagen &lt;tt&gt;%2&lt;/tt&gt;&lt;/p&gt;</translation>
     </message>
     <message>
-<<<<<<< HEAD
-        <source>Checking ownCloud connection...</source>
-        <translation type="unfinished"/>
-    </message>
-    <message>
-        <source>No ownCloud connection configured.</source>
-        <translation type="unfinished"/>
-    </message>
-    <message>
-        <source>Connected to &lt;a href=&quot;%1&quot;&gt;%2&lt;/a&gt;, ownCloud %3</source>
-        <translation type="unfinished"/>
-    </message>
-    <message>
-        <source>Version: %1</source>
-        <translation type="unfinished"/>
-    </message>
-    <message>
-=======
->>>>>>> 9d01f807
         <location filename="../src/mirall/statusdialog.cpp" line="507"/>
         <source>unknown problem.</source>
         <translation>unbekanntes Problem.</translation>
@@ -1770,31 +1194,6 @@
         <translation>Eine neue Version ist verfügbar.</translation>
     </message>
     <message>
-<<<<<<< HEAD
-        <source>Setup Error</source>
-        <translation type="unfinished"/>
-    </message>
-</context>
-<context>
-    <name>Mirall::UpdateDetector</name>
-    <message>
-        <source>Client Version Check</source>
-        <translation type="unfinished"/>
-    </message>
-    <message>
-        <source>&lt;p&gt;A new version of the ownCloud Client is available.</source>
-        <translation type="unfinished"/>
-    </message>
-    <message>
-        <source>%1 is available. The installed version is %3.&lt;p/&gt;&lt;p&gt;For more information see &lt;a href=&quot;%2&quot;&gt;%2&lt;/a&gt;&lt;/p&gt;</source>
-        <translation type="unfinished"/>
-    </message>
-    <message>
-        <location filename="../src/mirall/updatedetector.cpp" line="112"/>
-        <source>New Version Available</source>
-        <translation>Eine neue Version ist verfügbar.</translation>
-    </message>
-    <message>
         <location filename="../src/mirall/updatedetector.cpp" line="118"/>
         <source>&lt;p&gt;A new version of the %1 Client is available.&lt;/p&gt;&lt;p&gt;&lt;b&gt;%2&lt;/b&gt; is available for download. The installed version is %3.&lt;p&gt;</source>
         <translation>&lt;p&gt;Eine neue Version des %1 Klienten ist verfügbar.&lt;/p&gt;&lt;p&gt;Version &lt;b&gt;%2&lt;/b&gt; steht zum Download bereit. Die zur Zeit installierte Version: %3.&lt;p&gt;</translation>
@@ -1810,23 +1209,6 @@
         <translation>Dieses Mal überspringen</translation>
     </message>
     <message>
-=======
-        <location filename="../src/mirall/updatedetector.cpp" line="118"/>
-        <source>&lt;p&gt;A new version of the %1 Client is available.&lt;/p&gt;&lt;p&gt;&lt;b&gt;%2&lt;/b&gt; is available for download. The installed version is %3.&lt;p&gt;</source>
-        <translation>&lt;p&gt;Eine neue Version des %1 Klienten ist verfügbar.&lt;/p&gt;&lt;p&gt;Version &lt;b&gt;%2&lt;/b&gt; steht zum Download bereit. Die zur Zeit installierte Version: %3.&lt;p&gt;</translation>
-    </message>
-    <message>
-        <location filename="../src/mirall/updatedetector.cpp" line="130"/>
-        <source>Skip update</source>
-        <translation>Update überspringen</translation>
-    </message>
-    <message>
-        <location filename="../src/mirall/updatedetector.cpp" line="131"/>
-        <source>Skip this time</source>
-        <translation>Dieses Mal überspringen</translation>
-    </message>
-    <message>
->>>>>>> 9d01f807
         <location filename="../src/mirall/updatedetector.cpp" line="132"/>
         <source>Get update</source>
         <translation>Update durchführen</translation>
@@ -1839,7 +1221,6 @@
         <source>The CSync thread terminated.</source>
         <translation>Der CSync-Thread wurde beendet.</translation>
     </message>
-<<<<<<< HEAD
     <message>
         <location filename="../src/mirall/owncloudfolder.cpp" line="509"/>
         <source>This sync would remove all the files in the local sync folder '%1'.
@@ -1927,142 +1308,6 @@
 </context>
 <context>
     <name>MirallConfigFile</name>
-=======
->>>>>>> 9d01f807
-    <message>
-        <location filename="../src/mirall/owncloudfolder.cpp" line="509"/>
-        <source>This sync would remove all the files in the local sync folder '%1'.
-If you or your administrator have reset your account on the server, choose &quot;Keep files&quot;. If you want your data to be removed, choose &quot;Remove all files&quot;.</source>
-        <translation>Dieser Synchronisationsvorgang würde alle Dateien in dem lokalen Ordner &apos;%1&apos; entfernen.
-Wenn Sie oder Ihr Administrator Ihr Konto auf dem Server zurückgesetzt haben, wählen Sie &quot;Dateien behalten&quot;. Wenn Sie ihre Daten löschen wollen, wählen Sie &quot;Alle Dateien entfernen&quot;.</translation>
-    </message>
-    <message>
-        <location filename="../src/mirall/owncloudfolder.cpp" line="512"/>
-        <source>This sync would remove all the files in the sync folder '%1'.
-This might be because the folder was silently reconfigured, or that all the file were manually removed.
-Are you sure you want to perform this operation?</source>
-        <translation>Dieser Synchronisationsvorgang würde alle Dateien in dem lokalen Ordner &apos;%1&apos; entfernen.
-Vielleicht wurde der Ordner neu konfiguriert, oder alle Dateien wurden händisch gelöscht.
-Sind Sie sicher, dass sie diese Operation durchführen wollen?</translation>
-    </message>
-    <message>
-<<<<<<< HEAD
-        <location filename="../src/mirall/credentialstore.cpp" line="119"/>
-        <source>Password Required</source>
-        <translation>Passwort erforderlich</translation>
-    </message>
-    <message>
-        <location filename="../src/mirall/credentialstore.cpp" line="120"/>
-        <source>Please enter your %1 password:</source>
-        <translation>Bitte geben Sie Ihr %1 Passwort ein:</translation>
-=======
-        <location filename="../src/mirall/owncloudfolder.cpp" line="516"/>
-        <source>Remove All Files?</source>
-        <translation>Alle Dateien löschen?</translation>
-    </message>
-    <message>
-        <location filename="../src/mirall/owncloudfolder.cpp" line="518"/>
-        <source>Remove all files</source>
-        <translation>Lösche alle Dateien</translation>
-    </message>
-    <message>
-        <location filename="../src/mirall/owncloudfolder.cpp" line="519"/>
-        <source>Keep files</source>
-        <translation>Dateien behalten</translation>
->>>>>>> 9d01f807
-    </message>
-</context>
-<context>
-    <name>Mirall::ownCloudInfo</name>
-    <message>
-        <location filename="../src/mirall/owncloudinfo.cpp" line="493"/>
-        <source>Proxy Refused Connection </source>
-        <translation>Proxy-Verbindung zurückgewiesen</translation>
-    </message>
-    <message>
-        <location filename="../src/mirall/owncloudinfo.cpp" line="494"/>
-        <source>The configured proxy has refused the connection. Please check the proxy settings.</source>
-        <translation>Der ausgewählte Proxy-Server hat die Verbindung verweigert. Bitte überprüfen Sie die Proxy-Einstellungen.</translation>
-    </message>
-    <message>
-        <location filename="../src/mirall/owncloudinfo.cpp" line="498"/>
-        <source>Proxy Closed Connection</source>
-        <translation>Verbindung wurde vom Proxy geschlossen</translation>
-    </message>
-    <message>
-        <location filename="../src/mirall/owncloudinfo.cpp" line="499"/>
-        <source>The configured proxy has closed the connection. Please check the proxy settings.</source>
-        <translation>Der ausgewählte Proxy-Server hat die Verbindung geschlossen. Bitte überprüfen Sie die Proxy-Einstellungen.</translation>
-    </message>
-    <message>
-        <location filename="../src/mirall/owncloudinfo.cpp" line="503"/>
-        <source>Proxy Not Found</source>
-        <translation>Proxy wurde nicht gefunden</translation>
-    </message>
-    <message>
-        <location filename="../src/mirall/owncloudinfo.cpp" line="504"/>
-        <source>The configured proxy could not be found. Please check the proxy settings.</source>
-        <translation>Der ausgewählte Proxy-Server konnte nicht gefunden werden. Bitte überprüfen Sie die Proxy-Einstellungen.</translation>
-    </message>
-    <message>
-        <location filename="../src/mirall/owncloudinfo.cpp" line="508"/>
-        <source>Proxy Authentication Error</source>
-        <translation>Proxy meldet Authentifizierungsproblem</translation>
-    </message>
-    <message>
-        <location filename="../src/mirall/owncloudinfo.cpp" line="509"/>
-        <source>The configured proxy requires login but the proxy credentials are invalid. Please check the proxy settings.</source>
-        <translation>Der ausgewählte Proxy-Server erfordert einen Benutzernamen, aber die Proxy-Zugangsdaten sind ungültig. Bitte überprüfen Sie die Proxy-Einstellungen.</translation>
-    </message>
-    <message>
-        <location filename="../src/mirall/owncloudinfo.cpp" line="513"/>
-        <source>Proxy Connection Timed Out</source>
-        <translation>Zeitüberschreitung bei der Verbindung mit Proxy-Server.</translation>
-    </message>
-    <message>
-        <location filename="../src/mirall/owncloudinfo.cpp" line="514"/>
-        <source>The connection to the configured proxy has timed out.</source>
-        <translation>Zeitüberschreitung beim Versuch, den mit dem ausgewählten Proxy-Server zu erreichen.</translation>
-    </message>
-</context>
-<context>
-<<<<<<< HEAD
-    <name>OwncloudFTPAccessPage</name>
-    <message>
-        <source>Form</source>
-        <translation type="unfinished"/>
-    </message>
-    <message>
-        <source>FTP Access to your Webaccount:</source>
-        <translation type="unfinished"/>
-    </message>
-    <message>
-        <source>FTP Details and Credentials</source>
-        <translation type="unfinished"/>
-    </message>
-    <message>
-        <source>&lt;!DOCTYPE HTML PUBLIC &quot;-//W3C//DTD HTML 4.0//EN&quot; &quot;http://www.w3.org/TR/REC-html40/strict.dtd&quot;&gt;
-&lt;html&gt;&lt;head&gt;&lt;meta name=&quot;qrichtext&quot; content=&quot;1&quot; /&gt;&lt;style type=&quot;text/css&quot;&gt;
-p, li { white-space: pre-wrap; }
-&lt;/style&gt;&lt;/head&gt;&lt;body style=&quot; font-family:'Sans Serif'; font-size:11pt; font-weight:400; font-style:normal;&quot;&gt;
-&lt;p style=&quot; margin-top:0px; margin-bottom:0px; margin-left:0px; margin-right:0px; -qt-block-indent:0; text-indent:0px;&quot;&gt;&lt;span style=&quot; color:#585858;&quot;&gt;The details here are used to install the owncloud data on your web space which is accessible over ftp. &lt;/span&gt;&lt;/p&gt;&lt;/body&gt;&lt;/html&gt;</source>
-        <translation type="unfinished"/>
-    </message>
-    <message>
-        <source>FTP-URL:</source>
-        <translation type="unfinished"/>
-    </message>
-    <message>
-        <source>FTP-User:</source>
-        <translation type="unfinished"/>
-    </message>
-    <message>
-        <source>Password:</source>
-        <translation type="unfinished"/>
-    </message>
-=======
-    <name>MirallConfigFile</name>
->>>>>>> 9d01f807
     <message>
         <location filename="../src/mirall/credentialstore.cpp" line="119"/>
         <source>Password Required</source>
@@ -2149,7 +1394,6 @@
         <source>TextLabel</source>
         <translation>Textbeschriftung</translation>
     </message>
-<<<<<<< HEAD
     <message>
         <location filename="../src/mirall/owncloudsetuppage_ng.ui" line="107"/>
         <source>&amp;Local Folder</source>
@@ -2223,15 +1467,12 @@
 </context>
 <context>
     <name>OwncloudWizardResultPage</name>
-=======
->>>>>>> 9d01f807
-    <message>
-        <location filename="../src/mirall/owncloudsetuppage_ng.ui" line="107"/>
-        <source>&amp;Local Folder</source>
-        <translation>&amp;Lokaler Ordner</translation>
-    </message>
-    <message>
-<<<<<<< HEAD
+    <message>
+        <location filename="../src/mirall/owncloudwizardresultpage.ui" line="14"/>
+        <source>Form</source>
+        <translation>Formular</translation>
+    </message>
+    <message>
         <location filename="../src/mirall/owncloudwizardresultpage.ui" line="66"/>
         <source>Your entire account is synced to the local folder </source>
         <translation>Ihr gesamter Account wird mit dem lokalen Ordner synchronisiert.</translation>
@@ -2243,148 +1484,14 @@
         <translation>Schaltfläche</translation>
     </message>
     <message>
-        <source>Result</source>
-        <translation type="unfinished"/>
-    </message>
-    <message>
-        <source>&lt;!DOCTYPE HTML PUBLIC &quot;-//W3C//DTD HTML 4.0//EN&quot; &quot;http://www.w3.org/TR/REC-html40/strict.dtd&quot;&gt;
-&lt;html&gt;&lt;head&gt;&lt;meta name=&quot;qrichtext&quot; content=&quot;1&quot; /&gt;&lt;style type=&quot;text/css&quot;&gt;
-p, li { white-space: pre-wrap; }
-&lt;/style&gt;&lt;/head&gt;&lt;body style=&quot; font-family:'Sans Serif'; font-size:11pt; font-weight:400; font-style:normal;&quot;&gt;
-&lt;p style=&quot; margin-top:0px; margin-bottom:0px; margin-left:0px; margin-right:0px; -qt-block-indent:0; text-indent:0px;&quot;&gt;&lt;span style=&quot; color:#585858;&quot;&gt;This page shows the status of the connection.&lt;/span&gt;&lt;/p&gt;&lt;/body&gt;&lt;/html&gt;</source>
-        <translation type="unfinished"/>
-    </message>
-    <message>
         <location filename="../src/mirall/owncloudwizardresultpage.ui" line="20"/>
         <source>TextLabel</source>
         <translation>Textfeld</translation>
-=======
-        <location filename="../src/mirall/owncloudsetuppage_ng.ui" line="123"/>
-        <source>pbSelectLocalFolder</source>
-        <translation>pbSelectLocalFolder</translation>
-    </message>
-    <message>
-        <location filename="../src/mirall/owncloudsetuppage_ng.ui" line="139"/>
-        <source>&amp;Keep local data</source>
-        <translation>&amp;Lokale Daten behalten</translation>
-    </message>
-    <message>
-        <location filename="../src/mirall/owncloudsetuppage_ng.ui" line="171"/>
-        <source>&lt;small&gt;Syncs your existing data to new location.&lt;/small&gt;</source>
-        <translation>&lt;small&gt;Ihre vorhandenen Daten mit einem neuen Ort synchronisieren.&lt;/small&gt;</translation>
->>>>>>> 9d01f807
-    </message>
-    <message>
-<<<<<<< HEAD
-        <source>Form</source>
-        <translation type="unfinished"/>
-    </message>
-    <message>
-        <source>Create an ownCloud Connection</source>
-        <translation type="unfinished"/>
-    </message>
-    <message>
-        <source>Select the ownCloud you want to connect to</source>
-        <translation type="unfinished"/>
-    </message>
-    <message>
-        <source>connect my ownCloud</source>
-        <translation type="unfinished"/>
-=======
-        <location filename="../src/mirall/owncloudsetuppage_ng.ui" line="190"/>
-        <source>&lt;html&gt;&lt;head/&gt;&lt;body&gt;&lt;p&gt;If this box is checked, existing content in the local directory will be erased to start a clean sync from the server.&lt;/p&gt;&lt;p&gt;Do not check this if the local content should be uploaded to the servers directory.&lt;/p&gt;&lt;/body&gt;&lt;/html&gt;</source>
-        <translation>&lt;html&gt;&lt;head/&gt;&lt;body&gt;&lt;p&gt;Wenn diese Option gesetzt ist, werden bestehende Inhalte im lokalen Verzeichnis gelöscht, um eine saubere Synchronisation der Serverdaten zu ermöglichen.&lt;/p&gt;&lt;p&gt;Wählen Sie diese Option nicht, wenn die lokale Inhalte auf den Server übertragen werden sollen.&lt;/p&gt;&lt;/body&gt;&lt;/html&gt;</translation>
-    </message>
-    <message>
-        <location filename="../src/mirall/owncloudsetuppage_ng.ui" line="193"/>
-        <source>&amp;Start a clean sync</source>
-        <translation>&amp;Mit sauberem Ordner beginnen</translation>
-    </message>
-    <message>
-        <location filename="../src/mirall/owncloudsetuppage_ng.ui" line="225"/>
-        <source>&lt;small&gt;Erases the contents of the local folder before syncing using the new settings.&lt;/small&gt;</source>
-        <translation>&lt;small&gt;Dies löscht die Inhalte des lokalen Ordners vor der Synchronisation unter Verwendung der neuen Einstellungen.&lt;/small&gt;</translation>
-    </message>
-    <message>
-        <location filename="../src/mirall/owncloudsetuppage_ng.ui" line="254"/>
-        <source>Server &amp;Address</source>
-        <translation>&amp;Serveradresse</translation>
-    </message>
-    <message>
-        <location filename="../src/mirall/owncloudsetuppage_ng.ui" line="273"/>
-        <source>https://...</source>
-        <translation>https://...</translation>
-    </message>
-    <message>
-        <location filename="../src/mirall/owncloudsetuppage_ng.ui" line="280"/>
-        <source>&amp;Username</source>
-        <translation>&amp;Benutzername</translation>
-    </message>
-    <message>
-        <location filename="../src/mirall/owncloudsetuppage_ng.ui" line="309"/>
-        <source>&amp;Password</source>
-        <translation>&amp;Passwort</translation>
->>>>>>> 9d01f807
-    </message>
-    <message>
-        <location filename="../src/mirall/owncloudsetuppage_ng.ui" line="347"/>
-        <source>Error Label</source>
-        <translation>Error Label</translation>
-    </message>
-    <message>
-        <location filename="../src/mirall/owncloudsetuppage_ng.ui" line="393"/>
-        <source>Advanced &amp;Settings</source>
-        <translation>Erweiterte &amp;Einstellungen</translation>
-    </message>
-    <message>
-<<<<<<< HEAD
-        <source>create a new ownCloud</source>
-        <translation type="unfinished"/>
-=======
-        <location filename="../src/mirall/owncloudsetuppage_ng.ui" line="415"/>
-        <source>Status message</source>
-        <translation>Statusnachricht</translation>
-    </message>
-</context>
-<context>
-    <name>OwncloudWizardResultPage</name>
-    <message>
-        <location filename="../src/mirall/owncloudwizardresultpage.ui" line="14"/>
-        <source>Form</source>
-        <translation>Formular</translation>
-    </message>
-    <message>
-        <location filename="../src/mirall/owncloudwizardresultpage.ui" line="66"/>
-        <source>Your entire account is synced to the local folder </source>
-        <translation>Ihr gesamter Account wird mit dem lokalen Ordner synchronisiert.</translation>
->>>>>>> 9d01f807
-    </message>
-    <message>
-        <location filename="../src/mirall/owncloudwizardresultpage.ui" line="100"/>
-        <location filename="../src/mirall/owncloudwizardresultpage.ui" line="116"/>
-        <source>PushButton</source>
-        <translation>Schaltfläche</translation>
-    </message>
-    <message>
-        <location filename="../src/mirall/owncloudwizardresultpage.ui" line="20"/>
-        <source>TextLabel</source>
-        <translation>Textfeld</translation>
     </message>
 </context>
 <context>
     <name>QObject</name>
     <message>
-<<<<<<< HEAD
-        <source>ownCloud Password Required</source>
-        <translation type="unfinished"/>
-    </message>
-    <message>
-        <source>Please enter your ownCloud password:</source>
-        <translation type="unfinished"/>
-    </message>
-    <message>
-=======
->>>>>>> 9d01f807
         <location filename="../src/mirall/theme.cpp" line="50"/>
         <location filename="../src/mirall/theme.cpp" line="68"/>
         <source>Status undefined</source>
@@ -2555,19 +1662,6 @@
         <translation>Sync. hinzufügen...</translation>
     </message>
     <message>
-<<<<<<< HEAD
-        <source>Remove...</source>
-        <translation type="unfinished"/>
-    </message>
-    <message>
-        <source>Fetch...</source>
-        <translation type="unfinished"/>
-    </message>
-    <message>
-        <source>Push...</source>
-        <translation type="unfinished"/>
-    </message>
-    <message>
         <location filename="../src/mirall/statusdialog.ui" line="48"/>
         <source>Pause</source>
         <translation>Anhalten</translation>
@@ -2583,23 +1677,6 @@
         <translation>Zurücksetzen</translation>
     </message>
     <message>
-=======
-        <location filename="../src/mirall/statusdialog.ui" line="48"/>
-        <source>Pause</source>
-        <translation>Anhalten</translation>
-    </message>
-    <message>
-        <location filename="../src/mirall/statusdialog.ui" line="68"/>
-        <source>Remove</source>
-        <translation>Entfernen</translation>
-    </message>
-    <message>
-        <location filename="../src/mirall/statusdialog.ui" line="75"/>
-        <source>Reset</source>
-        <translation>Zurücksetzen</translation>
-    </message>
-    <message>
->>>>>>> 9d01f807
         <location filename="../src/mirall/statusdialog.ui" line="95"/>
         <source>Info...</source>
         <translation>Info...</translation>
